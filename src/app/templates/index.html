<!DOCTYPE html>
<html lang="ja">
<head>
    <meta charset="UTF-8">
    <meta name="viewport" content="width=device-width, initial-scale=1.0">
    <title>AI Game Sound Generator</title>
    
    <!-- Adobe Fonts -->
    <link rel="stylesheet" href="https://use.typekit.net/sys6avf.css">
    <!-- QRCode.js -->
    <script src="https://cdn.jsdelivr.net/npm/qrcodejs@1.0.0/qrcode.min.js"></script>

    <!-- Alpine.js -->
    <script defer src="https://cdn.jsdelivr.net/npm/alpinejs@3.14.1/dist/cdn.min.js"></script>

    <!-- QRCode.js -->
    <script src="https://cdn.jsdelivr.net/npm/qrcodejs@1.0.0/qrcode.min.js"></script>
    
    <style>
        * {
            margin: 0;
            padding: 0;
            box-sizing: border-box;
        }
        
        body {
            font-family: "pragmatica-extended", "objektiv-mk1", "Hiragino Kaku Gothic ProN", "Hiragino Sans", "Yu Gothic Medium", "游ゴシック Medium", "Meiryo", sans-serif;
            font-weight: 400;
            font-size: 12px;
            line-height: 24px;
            letter-spacing: 0.1em;
            color: #000;
            background: #fff;
            font-feature-settings: "palt";
            -webkit-font-smoothing: antialiased;
            -moz-osx-font-smoothing: grayscale;
            overflow: hidden;
            height: 100vh;
        }
        
        @media (max-width: 768px) {
            body {
                overflow-y: auto;
                height: auto;
            }
        }

        /* モーダル背景 */
        .modal-backdrop {
            position: fixed;
            top: 0;
            left: 0;
            right: 0;
            bottom: 0;
            background: rgba(0, 0, 0, 0.6);
            z-index: 1000;
            display: flex;
            align-items: center;
            justify-content: center;
            backdrop-filter: blur(4px);
            animation: fadeIn 0.3s ease;
        }

        /* モーダルコンテンツ */
        .modal-content {
            background: white;
            padding: 40px;
            border-radius: 16px;
            box-shadow: 0 25px 50px rgba(0, 0, 0, 0.25);
            text-align: center;
            position: relative;
            max-width: 450px;
            width: 90%;
            animation: slideUp 0.3s ease;
        }

        /* モーダルクローズボタン */
        .modal-close {
            position: absolute;
            top: 15px;
            right: 15px;
            background: none;
            border: none;
            font-size: 28px;
            cursor: pointer;
            color: #999;
            transition: all 0.2s;
            width: 36px;
            height: 36px;
            display: flex;
            align-items: center;
            justify-content: center;
            border-radius: 50%;
        }

        .modal-close:hover {
            color: #333;
            background: #f5f5f5;
        }

        @keyframes fadeIn {
            from {
                opacity: 0;
            }
            to {
                opacity: 1;
            }
        }

        @keyframes slideUp {
            from {
                transform: translateY(20px);
                opacity: 0;
            }
            to {
                transform: translateY(0);
                opacity: 1;
            }
        }

        /* QRコード表示エリア */
        .qr-wrapper {
            background: white;
            padding: 20px;
            border-radius: 8px;
            display: inline-block;
            margin: 0 auto;
            border: 1px solid #e0e0e0;
        }

        /* 注意書き */
        .notice {
            background: #fff3cd;
            border: 1px solid #ffc107;
            border-radius: 6px;
            padding: 12px;
            margin-top: 20px;
            font-size: 12px;
            color: #856404;
            line-height: 1.6;
        }

        .notice-title {
            font-weight: bold;
            margin-bottom: 5px;
        }

        /* Alpine.jsのcloakディレクティブ用 */
        [x-cloak] {
            display: none !important;
        }

        /* レイアウト */
        .container {
            height: 100vh;
            background: #fff;
            display: flex;
            flex-direction: column;
        }
        
        @media (max-width: 768px) {
            .container {
                height: auto;
                min-height: 100vh;
            }
        }
        
        /* ヘッダー */
        .header {
            position: fixed;
            top: 0;
            left: 0;
            right: 0;
            height: 80px;
            background: #fff;
            border-bottom: 1px solid #d8d8d8;
            z-index: 100;
            display: flex;
            align-items: center;
            padding: 0 60px;
        }

        .header-content {
            display: flex;
            align-items: center;
            gap: 16px;
        }

        .header-logo {
            height: 40px;
            width: auto;
        }

        .header h1 {
            font-family: "pragmatica-extended", sans-serif;
            font-size: 18px;
            font-weight: 500;
            letter-spacing: 0;
            line-height: 1.2;
            display: flex;
            flex-wrap: wrap;
            gap: 0.3em;
            align-items: baseline;
        }
        
        .header-title-main,
        .header-title-sub {
            white-space: nowrap;
        }
        
        .header-nav {
            display: flex;
            gap: 50px;
            margin-left: auto;
            align-items: center;
        }

        .logout-button {
            font-size: 14px;
            font-weight: 600;
            color: #666;
            text-decoration: none;
            padding: 8px 20px;
            border: 1px solid #d8d8d8;
            border-radius: 20px;
            background: transparent;
            transition: all 0.3s;
            cursor: pointer;
            letter-spacing: 0.08em;
            margin-left: 20px;
        }

        .logout-button:hover {
            background: #f5f5f5;
            color: #000;
            border-color: #000;
        }
        
        .nav-link {
            font-size: 14px;
            font-weight: 600;
            color: #000;
            text-decoration: none;
            letter-spacing: 0.08em;
            padding: 8px 0;
            position: relative;
            transition: none;
            opacity: 0.6;
            white-space: nowrap;
        }
        
        .nav-link:hover {
            opacity: 1;
        }
        
        .nav-link.active {
            opacity: 1;
        }
        
        .nav-link.active::after {
            content: '';
            position: absolute;
            bottom: -2px;
            left: 0;
            right: 0;
            height: 2px;
            background: #000;
        }
        
        /* メインコンテンツ */
        .main-content {
            flex: 1;
            display: flex;
            flex-direction: column;
            margin-top: 80px;
            height: calc(100vh - 80px);
            overflow: hidden;
        }
        
        /* 生成セクション */
        .generation-section {
            padding: 30px 60px 40px;
            background: #fff;
            border-bottom: 1px solid #d8d8d8;
            flex-shrink: 0;
        }
        
        /* 結果セクション */
        .result-section-container {
            flex: 1;
            padding: 40px 80px;
            background: #fafafa;
            display: flex;
            align-items: center;
            justify-content: center;
        }
        
        /* セクションタイトル */
        .section-title {
            font-size: 18px;
            font-weight: 600;
            letter-spacing: 0.04em;
            line-height: 2;
            margin-bottom: 24px;
        }
        
        /* タグセクション */
        .tag-row {
            display: flex;
            align-items: stretch;
            margin-bottom: 30px;
        }
        
        .tag-section {
            width: 33.33%;
            padding-right: 40px;
            position: relative;
        }
        
        .tag-section:nth-child(2) {
            padding: 0 40px;
        }
        
        .tag-section:nth-child(3) {
            padding-left: 40px;
            padding-right: 0;
        }
        
        .tag-section:not(:last-child)::after {
            content: '';
            position: absolute;
            right: 0;
            top: 0;
            width: 1px;
            height: 100%;
            background: #d8d8d8;
        }
        
        .tag-label {
            margin-bottom: 20px;
        }
        
        .tag-label-header {
            display: inline-block;
        }
        
        .tag-label-en {
            font-family: "pragmatica-extended", sans-serif;
            font-size: 16px;
            font-weight: 600;
            letter-spacing: 0.08em;
            text-transform: uppercase;
            line-height: 1.4;
        }
        
        .tag-label-ja {
            font-size: 12px;
            font-weight: 400;
            letter-spacing: 0.04em;
            color: #666;
            margin-top: 2px;
        }
        
        
        .tag-grid {
            display: flex;
            flex-wrap: wrap;
            gap: 10px;
        }
        
        .tag-button {
            padding: 8px 20px;
            background: transparent;
            border: 1px solid #d8d8d8;
            border-radius: 20px;
            font-size: 14px;
            line-height: 1.5;
            letter-spacing: 0.04em;
            cursor: pointer;
            transition: none;
        }
        
        .tag-button:focus-visible {
            outline: 2px solid #000;
            outline-offset: 2px;
        }
        
        .tag-button:hover {
            background: #000;
            color: #fff;
            border-color: #000;
        }
        
        .tag-button.selected {
            background: #000;
            color: #fff;
            border-color: #000;
        }
        
        .tag-button.selected:hover {
            opacity: 0.7;
        }
        
        .tag-button:disabled {
            opacity: 0.4;
            cursor: not-allowed;
        }
        
        /* Duration section uses tag-section styles */
        
        .duration-display {
            font-size: 20px;
            font-weight: 600;
            letter-spacing: 0.04em;
        }
        
        .slider {
            width: 100%;
            height: 2px;
            background: #d8d8d8;
            outline: none;
            -webkit-appearance: none;
            appearance: none;
            margin: 16px 0;
        }
        
        .slider::-webkit-slider-thumb,
        .slider::-moz-range-thumb {
            -webkit-appearance: none;
            appearance: none;
            width: 18px;
            height: 18px;
            background: #000;
            cursor: pointer;
            border-radius: 50%;
            border: 2px solid #fff;
            box-shadow: 0 1px 3px rgba(0,0,0,0.2);
        }
        
        .slider-labels {
            display: flex;
            justify-content: space-between;
            font-size: 11px;
            color: #999;
        }
        
        /* 生成ボタン */
        .generate-button {
            width: auto;
            padding: 18px 60px;
            background: #000;
            color: #fff;
            border: 1px solid #000;
            border-radius: 40px;
            font-family: "Hiragino Kaku Gothic ProN", "Hiragino Sans", "Yu Gothic Medium", "游ゴシック Medium", "Meiryo", sans-serif;
            font-size: 16px;
            font-weight: 700;
            letter-spacing: 0.08em;
            cursor: pointer;
            transition: none;
        }
        
        .generate-button:focus-visible {
            outline: 2px solid #000;
            outline-offset: 2px;
        }
        
        .generate-button:hover:not(:disabled) {
            background: #fff;
            color: #000;
        }
        
        .generate-button:disabled {
            background: #e5e5e5;
            color: #999;
            border-color: #e5e5e5;
            cursor: not-allowed;
            opacity: 0.5;
        }
        
        /* 結果表示 */
        .result-empty {
            text-align: center;
            color: #999;
            font-size: 14px;
            letter-spacing: 0.04em;
        }
        
        .result-section {
            margin-bottom: 40px;
        }
        
        .result-label {
            font-family: "pragmatica-extended", sans-serif;
            font-size: 14px;
            font-weight: 600;
            letter-spacing: 0.04em;
            margin-bottom: 16px;
            text-transform: uppercase;
        }
        
        
        .audio-container {
            background: #fff;
            border: 1px solid #d8d8d8;
            border-radius: 8px;
            padding: 40px 60px;
            text-align: center;
            width: 100%;
            max-width: 1200px;
            margin: 0 auto;
        }
        
        audio {
            width: 100%;
        }
        
        .action-buttons {
            display: inline-block;
        }
        
        .action-button {
            display: inline-block;
            padding: 10px 30px;
            font-size: 14px;
            letter-spacing: 0.04em;
            border: 1px solid #d8d8d8;
            border-radius: 25px;
            background: transparent;
            cursor: pointer;
            transition: none;
            text-decoration: none;
            color: #000;
        }
        
        .action-button:focus-visible {
            outline: 2px solid #000;
            outline-offset: 2px;
        }
        
        .action-button:hover {
            background: #000;
            color: #fff;
            border-color: #000;
        }
        
        .action-button.primary {
            background: #000;
            color: #fff;
            border-color: #000;
        }
        
        .action-button.primary:hover {
            opacity: 0.7;
        }
        
        /* ローディング */
        .loading {
            display: flex;
            flex-direction: column;
            align-items: center;
            justify-content: center;
        }
        
        .loading-spinner {
            width: 40px;
            height: 40px;
            border: 2px solid #d8d8d8;
            border-top-color: #000;
            border-radius: 50%;
            animation: spin 1s linear infinite;
            margin: 0 auto;
        }
        
        .loading-text {
            margin-top: 24px;
            font-size: 14px;
            color: #666;
        }
        
        @keyframes spin {
            to { transform: rotate(360deg); }
        }
        
        .generation-info {
            display: flex;
            justify-content: center;
            gap: 40px;
            margin-top: 30px;
            padding: 20px;
            background: #f5f5f5;
            border-radius: 4px;
            font-size: 13px;
            color: #666;
            line-height: 1.8;
        }
        /* レスポンシブ対応 */
        @media (max-width: 1024px) {
            .header {
                padding: 0 40px;
            }
            
            .generation-section {
                padding: 30px 40px;
            }
            
            .audio-container {
                padding: 30px 40px;
            }
        }
        
        @media (max-width: 768px) {
            .header {
                padding: 0 20px;
            }
            
            .header h1 {
                font-size: 15px;
            }
            
            .header-nav {
                gap: 30px;
            }
            
            .nav-link {
                font-size: 13px;
            }
            
            .main-content {
                height: auto;
                min-height: calc(100vh - 80px);
                overflow-y: auto;
            }
            
            .generation-section {
                padding: 20px;
                flex: none;
                height: auto;
            }
            
            .result-section-container {
                flex: none;
                height: auto;
                min-height: 300px;
            }
            
            .tag-row {
                flex-direction: column;
                gap: 30px;
            }
            
            .tag-section {
                width: 100%;
                padding: 0 !important;
            }
            
            .tag-section:not(:last-child)::after {
                display: none;
            }
            
            .tag-section:not(:last-child) {
                padding-bottom: 30px !important;
                border-bottom: 1px solid #d8d8d8;
            }
            
            .tag-grid {
                justify-content: flex-start;
            }
            
            .generate-button {
                width: 100%;
                padding: 16px 40px;
            }
            
            .audio-container {
                padding: 20px;
            }
            
            .action-buttons {
                display: flex;
                flex-direction: column;
                gap: 10px;
                width: 100%;
            }
            
            .action-button {
                width: 100%;
            }
        }
        
        @media (max-width: 480px) {
            .header h1 {
                font-size: 13px;
                flex-direction: column;
                gap: 0;
                align-items: flex-start;
                line-height: 1.1;
            }
            
            .header-title-main,
            .header-title-sub {
                line-height: 1.1;
            }
            
            .header-nav {
                gap: 20px;
            }
            
            .nav-link {
                font-size: 12px;
                padding: 6px 0;
            }
            
            .section-title {
                font-size: 16px;
            }
            
            .tag-label-en {
                font-size: 14px;
            }
            
            .tag-label-ja {
                font-size: 11px;
            }
            
            .tag-button {
                font-size: 13px;
                padding: 6px 16px;
            }
            
            .duration-display {
                font-size: 18px;
            }
            
            .generate-button {
                font-size: 14px;
                padding: 14px 30px;
            }
        }
    </style>
</head>
<body>
<div class="container">
    <div class="header">
        <div class="header-content">
            <img src="/static/images/fimmigrm_logo_2025_01.svg" alt="Fimmgrm Logo" class="header-logo">
            <h1>
                <span class="header-title-main">AI GAME SOUND</span>
                <span class="header-title-sub">GENERATOR</span>
            </h1>
        </div>
        <nav class="header-nav">
            <a href="/" class="nav-link active">トラック生成</a>
            <a href="/about" class="nav-link">特徴</a>
            <a href="/logout" class="logout-button">ログアウト</a>
        </nav>
    </div>
    
    <div class="main-content" x-data="musicGenerator()" x-init="init()">
        <!-- 生成セクション -->
        <div class="generation-section">
            <h2 class="section-title">音楽生成設定</h2>
            
            <!-- ローディング -->
            <div x-show="isLoading" class="loading">
                <div class="loading-spinner"></div>
                <p class="loading-text">タグデータを読み込み中...</p>
            </div>
            
            <!-- タグ選択 -->
            <div x-show="!isLoading">
                <!-- 上段：ジャンル、ムード、シーン -->
                <div class="tag-row">
                <!-- ジャンル -->
                <div class="tag-section">
                    <div class="tag-label">
                        <div>
                            <div class="tag-label-en">GENRE</div>
                            <div class="tag-label-ja">ジャンル</div>
                        </div>
                    </div>
                    <div class="tag-grid">
                        <template x-for="genre in genres">
                            <button 
                                @click="toggleTag('genre', genre.name)"
                                :disabled="selectedTags.genre.length > 0 && !selectedTags.genre.includes(genre.name)"
                                :class="{'selected': selectedTags.genre.includes(genre.name)}"
                                class="tag-button"
                                x-text="genre.name_ja || genre.name">
                            </button>
                        </template>
                    </div>
                </div>
                
                <!-- ムード -->
                <div class="tag-section">
                    <div class="tag-label">
                        <div>
                            <div class="tag-label-en">MOOD</div>
                            <div class="tag-label-ja">ムード</div>
                        </div>
                    </div>
                    <div class="tag-grid">
                        <template x-for="mood in moods">
                            <button 
                                @click="toggleTag('mood', mood.name)"
                                :disabled="selectedTags.mood.length > 0 && !selectedTags.mood.includes(mood.name)"
                                :class="{'selected': selectedTags.mood.includes(mood.name)}"
                                class="tag-button"
                                x-text="mood.name_ja || mood.name">
                            </button>
                        </template>
                    </div>
                </div>
                
                <!-- シーン -->
                <div class="tag-section">
                    <div class="tag-label">
                        <div>
                            <div class="tag-label-en">SCENE</div>
                            <div class="tag-label-ja">シーン</div>
                        </div>
                    </div>
                    <div class="tag-grid">
                        <template x-for="scene in scenes">
                            <button 
                                @click="toggleTag('scene', scene.name)"
                                :disabled="selectedTags.scene.length >= 2 && !selectedTags.scene.includes(scene.name)"
                                :class="{'selected': selectedTags.scene.includes(scene.name)}"
                                class="tag-button"
                                x-text="scene.name_ja || scene.name">
                            </button>
                        </template>
                    </div>
                </div>
                </div>
                
                <!-- 下段：楽器、テンポ、長さ -->
                <div class="tag-row">
                <!-- 楽器 -->
                <div class="tag-section" x-show="instruments.length > 0">
                    <div class="tag-label">
                        <div class="tag-label-en">INSTRUMENT</div>
                        <div class="tag-label-ja">楽器</div>
                    </div>
                    <div class="tag-grid">
                        <template x-for="instrument in instruments">
                            <button 
                                @click="toggleTag('instrument', instrument.name)"
                                :class="{'selected': selectedTags.instrument.includes(instrument.name)}"
                                class="tag-button"
                                x-text="instrument.name_ja || instrument.name">
                            </button>
                        </template>
                    </div>
                </div>
                
                <!-- テンポ -->
                <div class="tag-section" x-show="tempos.length > 0">
                    <div class="tag-label">
                        <div class="tag-label-en">TEMPO</div>
                        <div class="tag-label-ja">テンポ</div>
                    </div>
                    <div class="tag-grid">
                        <template x-for="tempo in tempos">
                            <button 
                                @click="toggleTag('tempo', tempo.name)"
                                :disabled="selectedTags.tempo.length > 0 && !selectedTags.tempo.includes(tempo.name)"
                                :class="{'selected': selectedTags.tempo.includes(tempo.name)}"
                                class="tag-button"
                                x-text="tempo.name_ja || tempo.name">
                            </button>
                        </template>
                    </div>
                </div>
                
                <!-- 音楽の長さ -->
                <div class="tag-section">
                    <div class="tag-label" style="display: flex; justify-content: space-between; align-items: center;">
                        <div>
                            <div class="tag-label-en">DURATION</div>
                            <div class="tag-label-ja">音楽の長さ</div>
                        </div>
                        <div class="duration-display" x-text="formatTime(duration)"></div>
                    </div>
                    <input 
                        type="range" 
                        x-model="duration" 
                        min="30" 
                        max="180" 
                        step="30"
                        class="slider">
                    <div class="slider-labels">
                        <span>0:30</span>
                        <span>3:00</span>
                    </div>
                </div>
                </div>
                
                <!-- 生成ボタン -->
                <div style="width: 100%; text-align: center; margin-top: 30px;">
                <button 
                    @click="generateMusic()"
                    :disabled="!canGenerate() || isGenerating"
                    class="generate-button">
                    <span x-show="!isGenerating">音楽を生成</span>
                    <span x-show="isGenerating">生成中...</span>
                </button>
                </div>
            </div>
        </div>
        
        <!-- 結果セクション -->
        <div class="result-section-container">
            <!-- 初期状態 -->
            <div x-show="!generatedMusic && !isGenerating" class="result-empty">
                <p>タグを選択して、音楽を生成してください</p>
            </div>
            
            <!-- 生成中 -->
            <div x-show="isGenerating" class="loading">
                <div class="loading-spinner"></div>
                <p class="loading-text" x-text="generatingMessage"></p>
            </div>
            
            <!-- 生成完了 -->
            <div x-show="generatedMusic && !isGenerating" style="width: 100%;">
                <div class="audio-container">
                    <h3 style="font-size: 22px; margin-bottom: 30px; font-weight: 600; letter-spacing: 0.04em;">生成完了</h3>
                    <audio controls x-show="audioUrl" :src="audioUrl" style="width: 100%; max-width: 800px;"></audio>
                    <div x-show="!audioUrl">
                        <p style="color: #666; margin-bottom: 8px; font-size: 16px;">音声データはデモモードのため生成されていません</p>
                        <p style="color: #999; font-size: 12px;">ElevenLabs APIキーを設定すると実際の音楽が生成されます</p>
                    </div>
                
                    <!-- アクションボタン -->
                    <div class="action-buttons" style="margin-top: 30px;">
                        <button
<<<<<<< HEAD
                            @click="showDownloadModal()"
                            class="action-button primary" style="margin-right: 15px;"
                            x-show="downloadUrl">
                            ダウンロード
                        </button>
                        <button 
=======
                            @click="toggleDownloadUrl()"
                            class="action-button primary" style="margin-right: 15px;">
                            ダウンロード
                        </button>
                        <button
>>>>>>> 90ff778d
                            @click="resetGenerator()"
                            class="action-button">
                            新規生成
                        </button>
                    </div>

                    <!-- ダウンロードQRコード表示エリア -->
                    <div x-show="showDownloadUrl" x-transition style="margin-top: 20px; padding: 20px; background: #f9f9f9; border-radius: 8px; border: 1px solid #e0e0e0; text-align: center;">
                        <div id="qrcode" style="background: white; padding: 15px; border-radius: 4px; display: inline-block; margin: 0 auto;"></div>
                        <p style="margin-top: 15px; color: #666; font-size: 14px;">スマホでQRコードをスキャンしてダウンロード</p>
                        <p style="margin-top: 10px;">
                            <a :href="downloadUrl" :download="`generated_music_${duration}s.mp3`" style="color: #999; font-size: 12px; text-decoration: underline;">
                                PCから直接ダウンロード
                            </a>
                        </p>
                    </div>
                    <!-- 生成情報 -->
                    <div class="generation-info" x-show="audioUrl">
                        <div>生成時間: <span x-text="generationTime"></span>秒</div>
                        <div>ファイルサイズ: <span x-text="fileSize"></span></div>
                        <div>長さ: <span x-text="duration"></span>秒</div>
                    </div>
                </div>
            </div>
        </div>

        <!-- ダウンロードモーダル -->
        <div x-show="showQRCode" x-cloak class="modal-backdrop" @click.self="showQRCode = false" x-transition>
        <div class="modal-content">
            <button @click="showQRCode = false" class="modal-close">×</button>
            <h3 style="margin-bottom: 25px; color: #333; font-size: 20px; font-weight: 600;">ダウンロード</h3>

            <div class="qr-wrapper">
                <div id="qrcode"></div>
            </div>

            <p style="margin-top: 20px; color: #666; font-size: 15px;">
                スマホでQRコードをスキャンしてダウンロード
            </p>

            <div style="margin-top: 15px; padding-top: 15px; border-top: 1px solid #e0e0e0;">
                <a :href="downloadUrl"
                   :download="`generated_music_${duration}s.mp3`"
                   style="color: #666; font-size: 14px; text-decoration: none; padding: 10px 24px; border: 1px solid #ddd; border-radius: 6px; display: inline-block; transition: all 0.2s;"
                   onmouseover="this.style.background='#f5f5f5'; this.style.borderColor='#999';"
                   onmouseout="this.style.background='transparent'; this.style.borderColor='#ddd';">
                    PCから直接ダウンロード
                </a>
            </div>

            <div class="notice">
                <div class="notice-title">⚠️ ご利用にあたっての注意事項</div>
                <div>生成された音楽は商用利用を禁止します。</div>
                <div>個人利用の範囲でお楽しみください。</div>
                <div>Tokyo Game Show 2025デモ版のため、実際の製品とは異なる場合があります。</div>
            </div>
        </div>
    </div>
    </div>

    <script>
        function musicGenerator() {
            return {
                isLoading: true,
                tagData: {},
                genres: [],
                moods: [],
                scenes: [],
                instruments: [],
                tempos: [],
                
                selectedTags: {
                    genre: [],
                    mood: [],
                    scene: [],
                    instrument: [],
                    tempo: []
                },
                
                duration: 30,
                isGenerating: false,
                generatedMusic: false,
                generatingMessage: 'プロンプトを生成中...',
                
                generatedPrompt: '',
                audioUrl: '',
                downloadUrl: '',
<<<<<<< HEAD
                downloadId: '',
                showQRCode: false,
                qrCodeGenerated: false,
=======
                showDownloadUrl: false,
                qrcode: null,
>>>>>>> 90ff778d
                generationTime: 0,
                fileSize: '0 MB',
                
                formatTime(seconds) {
                    const min = Math.floor(seconds / 60);
                    const sec = seconds % 60;
                    return `${min}:${sec.toString().padStart(2, '0')}`;
                },
                
                toggleTag(category, tag) {
                    const index = this.selectedTags[category].indexOf(tag);
                    if (index > -1) {
                        this.selectedTags[category].splice(index, 1);
                    } else {
                        const limits = {
                            genre: 1,
                            mood: 1,
                            scene: 2,
                            instrument: 5,
                            tempo: 1
                        };
                        const limit = limits[category] || 999;
                        if (this.selectedTags[category].length < limit) {
                            this.selectedTags[category].push(tag);
                        }
                    }
                },
                
                canGenerate() {
                    return Object.values(this.selectedTags).some(tags => tags.length > 0);
                },
                
                async generateMusic() {
                    this.isGenerating = true;
                    this.generatingMessage = 'プロンプトを生成中...';
                    
                    setTimeout(() => {
                        if (this.isGenerating) {
                            this.generatingMessage = '生成中...';
                        }
                    }, 2000);
                    
                    setTimeout(() => {
                        if (this.isGenerating) {
                            this.generatingMessage = 'マスタリング中...';
                        }
                    }, 4000);
                    
                    try {
                        const requestData = {
                            genre_tags: this.selectedTags.genre,
                            mood_tags: this.selectedTags.mood,
                            scene_tags: this.selectedTags.scene,
                            instrument_tags: this.selectedTags.instrument,
                            tempo_tags: this.selectedTags.tempo,
                            duration_seconds: this.duration
                        };
                        
                        const response = await fetch('/api/generate', {
                            method: 'POST',
                            headers: {
                                'Content-Type': 'application/json',
                            },
                            body: JSON.stringify(requestData)
                        });
                        
                        const data = await response.json();
                        
                        this.isGenerating = false;
                        
                        if (data.success) {
                            this.generatedMusic = true;
                            this.generatedPrompt = data.prompt;

                            if (data.audio_data) {
                                this.audioUrl = 'data:audio/mpeg;base64,' + data.audio_data;
                            }

                            // ダウンロードURLを設定
                            if (data.download_id) {
                                this.downloadId = data.download_id;
                                this.downloadUrl = `/api/download/${data.download_id}`;
                            }
                            
                            this.generationTime = data.generation_time ? data.generation_time.toFixed(1) : '0';
                            this.fileSize = data.file_size_bytes ?
                                `${(data.file_size_bytes / 1024 / 1024).toFixed(1)} MB` : '0 MB';
                        } else {
                            alert(`生成エラー: ${data.error_message || '不明なエラー'}`);
                        }
                    } catch (error) {
                        this.isGenerating = false;
                        console.error('生成エラー:', error);
                        alert('音楽生成中にエラーが発生しました');
                    }
                },
                
                base64ToBlob(base64, mimeType) {
                    const byteCharacters = atob(base64);
                    const byteNumbers = new Array(byteCharacters.length);
                    for (let i = 0; i < byteCharacters.length; i++) {
                        byteNumbers[i] = byteCharacters.charCodeAt(i);
                    }
                    const byteArray = new Uint8Array(byteNumbers);
                    return new Blob([byteArray], { type: mimeType });
                },
<<<<<<< HEAD

                showDownloadModal() {
                    this.showQRCode = true;

                    // QRコードを生成
                    if (!this.qrCodeGenerated && this.downloadUrl) {
                        setTimeout(() => {
                            const qrElement = document.getElementById('qrcode');
                            if (qrElement) {
                                qrElement.innerHTML = '';
                                const fullUrl = window.location.origin + this.downloadUrl;
                                new QRCode(qrElement, {
                                    text: fullUrl,
                                    width: 200,
                                    height: 200,
                                    colorDark: '#000000',
                                    colorLight: '#ffffff',
                                    correctLevel: QRCode.CorrectLevel.M
                                });
                                this.qrCodeGenerated = true;
                            }
                        }, 100);
=======
                
                toggleDownloadUrl() {
                    this.showDownloadUrl = !this.showDownloadUrl;
                    if (this.showDownloadUrl && this.downloadUrl) {
                        // QRコードが既に存在する場合は削除
                        if (this.qrcode) {
                            document.getElementById('qrcode').innerHTML = '';
                        }

                        // QRコードを生成
                        setTimeout(() => {
                            this.qrcode = new QRCode(document.getElementById('qrcode'), {
                                text: this.downloadUrl,
                                width: 150,
                                height: 150,
                                colorDark: '#000000',
                                colorLight: '#ffffff',
                                correctLevel: QRCode.CorrectLevel.M
                            });
                        }, 100); // DOMの更新を待つ
>>>>>>> 90ff778d
                    }
                },

                resetGenerator() {
                    this.generatedMusic = false;
                    this.selectedTags = {
                        genre: [],
                        mood: [],
                        scene: [],
                        instrument: [],
                        tempo: []
                    };
                    this.generatedPrompt = '';

                    // QRコードをクリア
                    if (this.qrcode) {
                        document.getElementById('qrcode').innerHTML = '';
                        this.qrcode = null;
                    }

                    if (this.audioUrl && this.audioUrl.startsWith('blob:')) {
                        URL.revokeObjectURL(this.audioUrl);
                    }
                    if (this.downloadUrl && this.downloadUrl.startsWith('blob:')) {
                        URL.revokeObjectURL(this.downloadUrl);
                    }
                    this.audioUrl = '';
                    this.downloadUrl = '';
<<<<<<< HEAD
                    this.downloadId = '';
                    this.showQRCode = false;
                    this.qrCodeGenerated = false;

                    // QRコードをクリア
                    const qrElement = document.getElementById('qrcode');
                    if (qrElement) {
                        qrElement.innerHTML = '';
                    }
=======
                    this.showDownloadUrl = false;
>>>>>>> 90ff778d
                },
                
                async init() {
                    // ページロード時にサーバーのファイルをクリーンアップ
                    try {
                        await fetch('/api/cleanup', { method: 'DELETE' });
                    } catch (e) {
                        console.log('クリーンアップエラー:', e);
                    }

                    try {
                        const response = await fetch('/api/tags');
                        const data = await response.json();
                        this.tagData = data;
                        
                        if (data.genre && data.genre.tags) {
                            this.genres = data.genre.tags;
                        }
                        if (data.mood && data.mood.tags) {
                            this.moods = data.mood.tags;
                        }
                        if (data.scene && data.scene.tags) {
                            this.scenes = data.scene.tags;
                        }
                        if (data.instrument && data.instrument.tags) {
                            this.instruments = data.instrument.tags;
                        }
                        if (data.tempo && data.tempo.tags) {
                            this.tempos = data.tempo.tags;
                        }
                        
                        this.isLoading = false;
                    } catch (error) {
                        console.error('タグデータの取得に失敗:', error);
                        this.isLoading = false;
                    }
                }
            }
        }
    </script>
</div>
</body>
</html><|MERGE_RESOLUTION|>--- conflicted
+++ resolved
@@ -12,9 +12,6 @@
 
     <!-- Alpine.js -->
     <script defer src="https://cdn.jsdelivr.net/npm/alpinejs@3.14.1/dist/cdn.min.js"></script>
-
-    <!-- QRCode.js -->
-    <script src="https://cdn.jsdelivr.net/npm/qrcodejs@1.0.0/qrcode.min.js"></script>
     
     <style>
         * {
@@ -936,35 +933,16 @@
                     <!-- アクションボタン -->
                     <div class="action-buttons" style="margin-top: 30px;">
                         <button
-<<<<<<< HEAD
                             @click="showDownloadModal()"
                             class="action-button primary" style="margin-right: 15px;"
                             x-show="downloadUrl">
                             ダウンロード
                         </button>
-                        <button 
-=======
-                            @click="toggleDownloadUrl()"
-                            class="action-button primary" style="margin-right: 15px;">
-                            ダウンロード
-                        </button>
                         <button
->>>>>>> 90ff778d
                             @click="resetGenerator()"
                             class="action-button">
                             新規生成
                         </button>
-                    </div>
-
-                    <!-- ダウンロードQRコード表示エリア -->
-                    <div x-show="showDownloadUrl" x-transition style="margin-top: 20px; padding: 20px; background: #f9f9f9; border-radius: 8px; border: 1px solid #e0e0e0; text-align: center;">
-                        <div id="qrcode" style="background: white; padding: 15px; border-radius: 4px; display: inline-block; margin: 0 auto;"></div>
-                        <p style="margin-top: 15px; color: #666; font-size: 14px;">スマホでQRコードをスキャンしてダウンロード</p>
-                        <p style="margin-top: 10px;">
-                            <a :href="downloadUrl" :download="`generated_music_${duration}s.mp3`" style="color: #999; font-size: 12px; text-decoration: underline;">
-                                PCから直接ダウンロード
-                            </a>
-                        </p>
                     </div>
                     <!-- 生成情報 -->
                     <div class="generation-info" x-show="audioUrl">
@@ -1037,14 +1015,9 @@
                 generatedPrompt: '',
                 audioUrl: '',
                 downloadUrl: '',
-<<<<<<< HEAD
                 downloadId: '',
                 showQRCode: false,
                 qrCodeGenerated: false,
-=======
-                showDownloadUrl: false,
-                qrcode: null,
->>>>>>> 90ff778d
                 generationTime: 0,
                 fileSize: '0 MB',
                 
@@ -1151,7 +1124,6 @@
                     const byteArray = new Uint8Array(byteNumbers);
                     return new Blob([byteArray], { type: mimeType });
                 },
-<<<<<<< HEAD
 
                 showDownloadModal() {
                     this.showQRCode = true;
@@ -1174,28 +1146,6 @@
                                 this.qrCodeGenerated = true;
                             }
                         }, 100);
-=======
-                
-                toggleDownloadUrl() {
-                    this.showDownloadUrl = !this.showDownloadUrl;
-                    if (this.showDownloadUrl && this.downloadUrl) {
-                        // QRコードが既に存在する場合は削除
-                        if (this.qrcode) {
-                            document.getElementById('qrcode').innerHTML = '';
-                        }
-
-                        // QRコードを生成
-                        setTimeout(() => {
-                            this.qrcode = new QRCode(document.getElementById('qrcode'), {
-                                text: this.downloadUrl,
-                                width: 150,
-                                height: 150,
-                                colorDark: '#000000',
-                                colorLight: '#ffffff',
-                                correctLevel: QRCode.CorrectLevel.M
-                            });
-                        }, 100); // DOMの更新を待つ
->>>>>>> 90ff778d
                     }
                 },
 
@@ -1209,13 +1159,6 @@
                         tempo: []
                     };
                     this.generatedPrompt = '';
-
-                    // QRコードをクリア
-                    if (this.qrcode) {
-                        document.getElementById('qrcode').innerHTML = '';
-                        this.qrcode = null;
-                    }
-
                     if (this.audioUrl && this.audioUrl.startsWith('blob:')) {
                         URL.revokeObjectURL(this.audioUrl);
                     }
@@ -1224,7 +1167,6 @@
                     }
                     this.audioUrl = '';
                     this.downloadUrl = '';
-<<<<<<< HEAD
                     this.downloadId = '';
                     this.showQRCode = false;
                     this.qrCodeGenerated = false;
@@ -1234,9 +1176,6 @@
                     if (qrElement) {
                         qrElement.innerHTML = '';
                     }
-=======
-                    this.showDownloadUrl = false;
->>>>>>> 90ff778d
                 },
                 
                 async init() {
